<?xml version="1.0" encoding="UTF-8"?>
<project xmlns="http://maven.apache.org/POM/4.0.0" xmlns:xsi="http://www.w3.org/2001/XMLSchema-instance" xsi:schemaLocation="http://maven.apache.org/POM/4.0.0 http://maven.apache.org/xsd/maven-4.0.0.xsd">
    <modelVersion>4.0.0</modelVersion>
    <groupId>com.netflix.exhibitor</groupId>
    <artifactId>exhibitor</artifactId>
    <packaging>pom</packaging>
<<<<<<< HEAD
    <version>1.0.0-beta3-SNAPSHOT</version>
=======
    <version>1.0-beta7-SNAPSHOT</version>
>>>>>>> fe58358b

    <modules>
        <module>exhibitor-core</module>
        <module>exhibitor-standalone</module>
    </modules>

    <parent>
        <groupId>org.sonatype.oss</groupId>
        <artifactId>oss-parent</artifactId>
        <version>7</version>
    </parent>

    <profiles>
        <profile>
            <id>artifactory</id>
            <distributionManagement>
                <snapshotRepository>
                    <id>netflix-artifactory-snapshots</id>
                    <name>Netflix Artifactory Snapshots</name>
                    <url>http://artifacts/libs-snapshots-local</url>
                </snapshotRepository>
                <repository>
                    <id>netflix-artifactory-releases</id>
                    <name>Netflix Artifactory Releases</name>
                    <url>http://artifacts/libs-releases-local</url>
                </repository>
            </distributionManagement>
        </profile>

        <profile>
            <id>no-tests</id>
            <properties>
                <maven.test.skip>true</maven.test.skip>
            </properties>
        </profile>
    </profiles>

    <licenses>
        <license>
            <name>The Apache Software License, Version 2.0</name>
            <url>http://www.apache.org/licenses/LICENSE-2.0.txt</url>
            <distribution>repo</distribution>
        </license>
    </licenses>

    <scm>
        <connection>scm:git:git@github.com:Netflix/exhibitor.git</connection>
        <url>scm:git:git@github.com:Netflix/exhibitor.git</url>
        <developerConnection>scm:git:git@github.com:Netflix/exhibitor.git</developerConnection>
    </scm>

    <build>
        <plugins>
            <plugin>
                <groupId>org.apache.maven.plugins</groupId>
                <artifactId>maven-release-plugin</artifactId>
                <version>2.2</version>
                <configuration>
                    <goals>deploy</goals>
                </configuration>
            </plugin>

            <plugin>
                <groupId>org.apache.maven.plugins</groupId>
                <artifactId>maven-gpg-plugin</artifactId>
                <version>1.3</version>
                <executions>
                    <execution>
                        <id>sign-artifacts</id>
                        <phase>verify</phase>
                        <goals>
                            <goal>sign</goal>
                        </goals>
                    </execution>
                </executions>
            </plugin>

            <plugin>
                <groupId>org.apache.maven.plugins</groupId>
                <artifactId>maven-compiler-plugin</artifactId>
                <version>2.3.2</version>
                <configuration>
                    <source>1.6</source>
                    <target>1.6</target>
                </configuration>
            </plugin>

            <plugin>
                <artifactId>maven-assembly-plugin</artifactId>
                <configuration>
                    <descriptorRefs>
                        <descriptorRef>src</descriptorRef>
                    </descriptorRefs>
                </configuration>
            </plugin>
        </plugins>
    </build>
</project><|MERGE_RESOLUTION|>--- conflicted
+++ resolved
@@ -4,11 +4,7 @@
     <groupId>com.netflix.exhibitor</groupId>
     <artifactId>exhibitor</artifactId>
     <packaging>pom</packaging>
-<<<<<<< HEAD
-    <version>1.0.0-beta3-SNAPSHOT</version>
-=======
     <version>1.0-beta7-SNAPSHOT</version>
->>>>>>> fe58358b
 
     <modules>
         <module>exhibitor-core</module>
